# stackboost
<<<<<<< HEAD
Stacked decision trees algorithm
=======
Adaptive boosting over decision trees

TODO:
1. Finish classification and regression trees
2. Add ```cat_features```
3. Experiment with split criteria
4. Add tree pruning
5. Add Adaptive Boosting model
6. Add GradientBoosting model 
>>>>>>> c46a33fd
<|MERGE_RESOLUTION|>--- conflicted
+++ resolved
@@ -1,8 +1,5 @@
 # stackboost
-<<<<<<< HEAD
 Stacked decision trees algorithm
-=======
-Adaptive boosting over decision trees
 
 TODO:
 1. Finish classification and regression trees
@@ -10,5 +7,4 @@
 3. Experiment with split criteria
 4. Add tree pruning
 5. Add Adaptive Boosting model
-6. Add GradientBoosting model 
->>>>>>> c46a33fd
+6. Add GradientBoosting model 