--- conflicted
+++ resolved
@@ -4,16 +4,3 @@
 
 # stackboost
 Stacked decision trees algorithm
-
-<<<<<<< HEAD
-![](images/Structure.jpg)
-=======
-
-TODO:
-1. Finish classification and regression trees
-2. Add ```cat_features```
-3. Experiment with split criteria
-4. Add tree pruning
-5. Add Adaptive Boosting model
-6. Add GradientBoosting model 
->>>>>>> 92ed30f9
