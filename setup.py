--- conflicted
+++ resolved
@@ -14,11 +14,7 @@
     url="https://github.com/leffff/stackboost",
     license='MIT',
     packages=setuptools.find_packages(),
-<<<<<<< HEAD
     install_requires=["numpy", "pandas", "torch", "plotly", "numba"],
-=======
-    install_requires=["numpy", "scikit-learn", "numba", "plotly"],
->>>>>>> c46a33fd
     classifiers=[
         "Programming Language :: Python :: 3",
         "Operating System :: OS Independent",
